--- conflicted
+++ resolved
@@ -1,18 +1,15 @@
 require 'uri'
 require_relative 'categories'
+require_relative 'employees'
 require_relative 'items'
 require_relative 'item_matrices'
 require_relative 'item_attribute_sets'
 require_relative 'images'
 require_relative 'inventories'
-<<<<<<< HEAD
 require_relative 'orders'
-=======
 require_relative 'sales'
->>>>>>> 8bd012d3
 require_relative 'shops'
 require_relative 'vendors'
-require_relative 'employees'
 
 module Lightspeed
   class Account < Lightspeed::Resource
@@ -22,20 +19,17 @@
       link: :hash
     )
     relationships(
-      :Items,
       :Categories,
+      :Employees,
+      :Images,
+      :Inventories,
       :ItemMatrices,
       :ItemAttributeSets,
-      :Images,
-      :Inventories,
-<<<<<<< HEAD
+      :Items,
       :Orders,
-=======
       :Sales,
->>>>>>> 8bd012d3
       :Shops,
-      :Vendors,
-      :Employees
+      :Vendors
     )
 
     def account
