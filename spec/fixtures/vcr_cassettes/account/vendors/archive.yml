---
http_interactions:
- request:
    method: post
    uri: https://api.merchantos.com/API/Account/-/Vendor.json
    body:
      encoding: UTF-8
      string: '{"accountNumber":"bornToDie"}'
    headers:
      User-Agent:
      - Typhoeus - https://github.com/typhoeus/typhoeus
      Authorization:
      - OAuth OAuth Token
  response:
    status:
      code: 200
      message: OK
    headers:
      Date:
      - Thu, 03 Dec 2015 23:05:48 GMT
      Server:
      - Apache/2.2.15 (CentOS)
      X-Powered-By:
      - PHP/5.4.44
      X-Ls-Api-Bucket-Level:
      - 10/90
      X-Ls-Oauth-Client-Id:
      - '20794'
      X-Ls-Acct-Id:
      - '94593'
      Content-Encoding:
      - none
      Content-Length:
      - '268'
      Content-Type:
      - application/json
    body:
      encoding: UTF-8
      string: '{"@attributes":{"count":"1"},"Vendor":{"vendorID":"813","name":"","archived":"false","accountNumber":"bornToDie","priceLevel":"","updatePrice":"false","updateCost":"false","updateDescription":"false","shareSellThrough":"false","timeStamp":"2015-12-03T23:05:48+00:00"}}'
    http_version: 
  recorded_at: Thu, 03 Dec 2015 23:05:48 GMT
- request:
    method: delete
    uri: https://api.merchantos.com/API/Account/-/Vendor/813.json
    body:
      encoding: US-ASCII
      string: ''
    headers:
      User-Agent:
      - Typhoeus - https://github.com/typhoeus/typhoeus
      Authorization:
      - OAuth OAuth Token
  response:
    status:
      code: 200
      message: OK
    headers:
      Date:
      - Thu, 03 Dec 2015 23:05:48 GMT
      Server:
      - Apache/2.2.15 (CentOS)
      X-Powered-By:
      - PHP/5.4.44
      X-Ls-Api-Bucket-Level:
      - 19.583994865417/90
      X-Ls-Oauth-Client-Id:
      - '20794'
      X-Ls-Acct-Id:
      - '94593'
      Content-Encoding:
      - none
      Content-Length:
      - '267'
      Content-Type:
      - application/json
    body:
      encoding: UTF-8
      string: '{"@attributes":{"count":"1"},"Vendor":{"vendorID":"813","name":"","archived":"true","accountNumber":"bornToDie","priceLevel":"","updatePrice":"false","updateCost":"false","updateDescription":"false","shareSellThrough":"false","timeStamp":"2015-12-03T23:05:48+00:00"}}'
    http_version: 
  recorded_at: Thu, 03 Dec 2015 23:05:48 GMT
- request:
    method: post
    uri: https://api.merchantos.com/API/Account/-/Vendor.json
    body:
      encoding: UTF-8
      string: '{"accountNumber":"destroyMe"}'
    headers:
      User-Agent:
      - Typhoeus - https://github.com/typhoeus/typhoeus
      Authorization:
      - OAuth OAuth Token
  response:
    status:
      code: 200
      message: OK
    headers:
      Date:
      - Thu, 03 Dec 2015 23:05:48 GMT
      Server:
      - Apache/2.2.15 (CentOS)
      X-Powered-By:
      - PHP/5.4.44
      X-Ls-Api-Bucket-Level:
      - 29.080765008926/90
      X-Ls-Oauth-Client-Id:
      - '20794'
      X-Ls-Acct-Id:
      - '94593'
      Content-Encoding:
      - none
      Content-Length:
      - '268'
      Content-Type:
      - application/json
    body:
      encoding: UTF-8
      string: '{"@attributes":{"count":"1"},"Vendor":{"vendorID":"814","name":"","archived":"false","accountNumber":"destroyMe","priceLevel":"","updatePrice":"false","updateCost":"false","updateDescription":"false","shareSellThrough":"false","timeStamp":"2015-12-03T23:05:49+00:00"}}'
    http_version: 
  recorded_at: Thu, 03 Dec 2015 23:05:49 GMT
- request:
    method: delete
    uri: https://api.merchantos.com/API/Account/-/Vendor/814.json
    body:
      encoding: US-ASCII
      string: ''
    headers:
      User-Agent:
      - Typhoeus - https://github.com/typhoeus/typhoeus
      Authorization:
      - OAuth OAuth Token
  response:
    status:
<<<<<<< HEAD
      code: 200
      message: OK
    headers:
      Date:
      - Thu, 03 Dec 2015 23:20:20 GMT
      Server:
      - Apache/2.2.15 (CentOS)
      X-Powered-By:
      - PHP/5.4.44
      X-Ls-Api-Bucket-Level:
      - 10/90
      X-Ls-Oauth-Client-Id:
      - '20794'
      X-Ls-Acct-Id:
      - '94593'
      Content-Encoding:
      - none
      Content-Length:
      - '267'
      Content-Type:
      - application/json
    body:
      encoding: UTF-8
      string: '{"@attributes":{"count":"1"},"Vendor":{"vendorID":"814","name":"","archived":"true","accountNumber":"destroyMe","priceLevel":"","updatePrice":"false","updateCost":"false","updateDescription":"false","shareSellThrough":"false","timeStamp":"2015-12-03T23:05:49+00:00"}}'
    http_version: 
  recorded_at: Thu, 03 Dec 2015 23:20:20 GMT
- request:
    method: delete
    uri: https://api.merchantos.com/API/Account/-/Vendor/814.json
    body:
      encoding: US-ASCII
      string: ''
    headers:
      User-Agent:
      - Typhoeus - https://github.com/typhoeus/typhoeus
      Authorization:
      - OAuth OAuth Token
  response:
    status:
=======
>>>>>>> 8bd012d3
      code: 200
      message: OK
    headers:
      Date:
      - Thu, 03 Dec 2015 23:21:54 GMT
      Server:
      - Apache/2.2.15 (CentOS)
      X-Powered-By:
      - PHP/5.4.44
      X-Ls-Api-Bucket-Level:
      - 10/90
      X-Ls-Oauth-Client-Id:
      - '20794'
      X-Ls-Acct-Id:
      - '94593'
      Content-Encoding:
      - none
      Content-Length:
      - '267'
      Content-Type:
      - application/json
    body:
      encoding: UTF-8
      string: '{"@attributes":{"count":"1"},"Vendor":{"vendorID":"814","name":"","archived":"true","accountNumber":"destroyMe","priceLevel":"","updatePrice":"false","updateCost":"false","updateDescription":"false","shareSellThrough":"false","timeStamp":"2015-12-03T23:20:20+00:00"}}'
    http_version: 
  recorded_at: Thu, 03 Dec 2015 23:21:54 GMT
recorded_with: VCR 2.9.3<|MERGE_RESOLUTION|>--- conflicted
+++ resolved
@@ -17,7 +17,7 @@
       message: OK
     headers:
       Date:
-      - Thu, 03 Dec 2015 23:05:48 GMT
+      - Fri, 18 Dec 2015 00:17:41 GMT
       Server:
       - Apache/2.2.15 (CentOS)
       X-Powered-By:
@@ -25,9 +25,9 @@
       X-Ls-Api-Bucket-Level:
       - 10/90
       X-Ls-Oauth-Client-Id:
-      - '20794'
+      - '19570'
       X-Ls-Acct-Id:
-      - '94593'
+      - '120645'
       Content-Encoding:
       - none
       Content-Length:
@@ -36,12 +36,12 @@
       - application/json
     body:
       encoding: UTF-8
-      string: '{"@attributes":{"count":"1"},"Vendor":{"vendorID":"813","name":"","archived":"false","accountNumber":"bornToDie","priceLevel":"","updatePrice":"false","updateCost":"false","updateDescription":"false","shareSellThrough":"false","timeStamp":"2015-12-03T23:05:48+00:00"}}'
+      string: '{"@attributes":{"count":"1"},"Vendor":{"vendorID":"705","name":"","archived":"false","accountNumber":"bornToDie","priceLevel":"","updatePrice":"false","updateCost":"false","updateDescription":"false","shareSellThrough":"false","timeStamp":"2015-12-18T00:17:41+00:00"}}'
     http_version: 
-  recorded_at: Thu, 03 Dec 2015 23:05:48 GMT
+  recorded_at: Fri, 18 Dec 2015 00:17:42 GMT
 - request:
     method: delete
-    uri: https://api.merchantos.com/API/Account/-/Vendor/813.json
+    uri: https://api.merchantos.com/API/Account/-/Vendor/705.json
     body:
       encoding: US-ASCII
       string: ''
@@ -56,17 +56,17 @@
       message: OK
     headers:
       Date:
-      - Thu, 03 Dec 2015 23:05:48 GMT
+      - Fri, 18 Dec 2015 00:17:41 GMT
       Server:
       - Apache/2.2.15 (CentOS)
       X-Powered-By:
       - PHP/5.4.44
       X-Ls-Api-Bucket-Level:
-      - 19.583994865417/90
+      - 19.640768051147/90
       X-Ls-Oauth-Client-Id:
-      - '20794'
+      - '19570'
       X-Ls-Acct-Id:
-      - '94593'
+      - '120645'
       Content-Encoding:
       - none
       Content-Length:
@@ -75,9 +75,9 @@
       - application/json
     body:
       encoding: UTF-8
-      string: '{"@attributes":{"count":"1"},"Vendor":{"vendorID":"813","name":"","archived":"true","accountNumber":"bornToDie","priceLevel":"","updatePrice":"false","updateCost":"false","updateDescription":"false","shareSellThrough":"false","timeStamp":"2015-12-03T23:05:48+00:00"}}'
+      string: '{"@attributes":{"count":"1"},"Vendor":{"vendorID":"705","name":"","archived":"true","accountNumber":"bornToDie","priceLevel":"","updatePrice":"false","updateCost":"false","updateDescription":"false","shareSellThrough":"false","timeStamp":"2015-12-18T00:17:41+00:00"}}'
     http_version: 
-  recorded_at: Thu, 03 Dec 2015 23:05:48 GMT
+  recorded_at: Fri, 18 Dec 2015 00:17:42 GMT
 - request:
     method: post
     uri: https://api.merchantos.com/API/Account/-/Vendor.json
@@ -95,17 +95,17 @@
       message: OK
     headers:
       Date:
-      - Thu, 03 Dec 2015 23:05:48 GMT
+      - Fri, 18 Dec 2015 00:17:41 GMT
       Server:
       - Apache/2.2.15 (CentOS)
       X-Powered-By:
       - PHP/5.4.44
       X-Ls-Api-Bucket-Level:
-      - 29.080765008926/90
+      - 29.191214084625/90
       X-Ls-Oauth-Client-Id:
-      - '20794'
+      - '19570'
       X-Ls-Acct-Id:
-      - '94593'
+      - '120645'
       Content-Encoding:
       - none
       Content-Length:
@@ -114,12 +114,12 @@
       - application/json
     body:
       encoding: UTF-8
-      string: '{"@attributes":{"count":"1"},"Vendor":{"vendorID":"814","name":"","archived":"false","accountNumber":"destroyMe","priceLevel":"","updatePrice":"false","updateCost":"false","updateDescription":"false","shareSellThrough":"false","timeStamp":"2015-12-03T23:05:49+00:00"}}'
+      string: '{"@attributes":{"count":"1"},"Vendor":{"vendorID":"706","name":"","archived":"false","accountNumber":"destroyMe","priceLevel":"","updatePrice":"false","updateCost":"false","updateDescription":"false","shareSellThrough":"false","timeStamp":"2015-12-18T00:17:42+00:00"}}'
     http_version: 
-  recorded_at: Thu, 03 Dec 2015 23:05:49 GMT
+  recorded_at: Fri, 18 Dec 2015 00:17:43 GMT
 - request:
     method: delete
-    uri: https://api.merchantos.com/API/Account/-/Vendor/814.json
+    uri: https://api.merchantos.com/API/Account/-/Vendor/706.json
     body:
       encoding: US-ASCII
       string: ''
@@ -130,22 +130,21 @@
       - OAuth OAuth Token
   response:
     status:
-<<<<<<< HEAD
       code: 200
       message: OK
     headers:
       Date:
-      - Thu, 03 Dec 2015 23:20:20 GMT
+      - Fri, 18 Dec 2015 00:17:42 GMT
       Server:
       - Apache/2.2.15 (CentOS)
       X-Powered-By:
       - PHP/5.4.44
       X-Ls-Api-Bucket-Level:
-      - 10/90
+      - 38.581247091293/90
       X-Ls-Oauth-Client-Id:
-      - '20794'
+      - '19570'
       X-Ls-Acct-Id:
-      - '94593'
+      - '120645'
       Content-Encoding:
       - none
       Content-Length:
@@ -154,48 +153,7 @@
       - application/json
     body:
       encoding: UTF-8
-      string: '{"@attributes":{"count":"1"},"Vendor":{"vendorID":"814","name":"","archived":"true","accountNumber":"destroyMe","priceLevel":"","updatePrice":"false","updateCost":"false","updateDescription":"false","shareSellThrough":"false","timeStamp":"2015-12-03T23:05:49+00:00"}}'
+      string: '{"@attributes":{"count":"1"},"Vendor":{"vendorID":"706","name":"","archived":"true","accountNumber":"destroyMe","priceLevel":"","updatePrice":"false","updateCost":"false","updateDescription":"false","shareSellThrough":"false","timeStamp":"2015-12-18T00:17:42+00:00"}}'
     http_version: 
-  recorded_at: Thu, 03 Dec 2015 23:20:20 GMT
-- request:
-    method: delete
-    uri: https://api.merchantos.com/API/Account/-/Vendor/814.json
-    body:
-      encoding: US-ASCII
-      string: ''
-    headers:
-      User-Agent:
-      - Typhoeus - https://github.com/typhoeus/typhoeus
-      Authorization:
-      - OAuth OAuth Token
-  response:
-    status:
-=======
->>>>>>> 8bd012d3
-      code: 200
-      message: OK
-    headers:
-      Date:
-      - Thu, 03 Dec 2015 23:21:54 GMT
-      Server:
-      - Apache/2.2.15 (CentOS)
-      X-Powered-By:
-      - PHP/5.4.44
-      X-Ls-Api-Bucket-Level:
-      - 10/90
-      X-Ls-Oauth-Client-Id:
-      - '20794'
-      X-Ls-Acct-Id:
-      - '94593'
-      Content-Encoding:
-      - none
-      Content-Length:
-      - '267'
-      Content-Type:
-      - application/json
-    body:
-      encoding: UTF-8
-      string: '{"@attributes":{"count":"1"},"Vendor":{"vendorID":"814","name":"","archived":"true","accountNumber":"destroyMe","priceLevel":"","updatePrice":"false","updateCost":"false","updateDescription":"false","shareSellThrough":"false","timeStamp":"2015-12-03T23:20:20+00:00"}}'
-    http_version: 
-  recorded_at: Thu, 03 Dec 2015 23:21:54 GMT
+  recorded_at: Fri, 18 Dec 2015 00:17:43 GMT
 recorded_with: VCR 2.9.3